// Copyright 2019-2020 Parity Technologies (UK) Ltd.
// This file is part of Polkadot.

// Polkadot is free software: you can redistribute it and/or modify
// it under the terms of the GNU General Public License as published by
// the Free Software Foundation, either version 3 of the License, or
// (at your option) any later version.

// Polkadot is distributed in the hope that it will be useful,
// but WITHOUT ANY WARRANTY; without even the implied warranty of
// MERCHANTABILITY or FITNESS FOR A PARTICULAR PURPOSE.  See the
// GNU General Public License for more details.

// You should have received a copy of the GNU General Public License
// along with Polkadot.  If not, see <http://www.gnu.org/licenses/>.

/// A collection of weight modules used for pallets in the runtime.

<<<<<<< HEAD
pub mod balances;
pub mod collective;
=======
pub mod pallet_balances;
pub mod pallet_democracy;
>>>>>>> 73de27e0
<|MERGE_RESOLUTION|>--- conflicted
+++ resolved
@@ -16,10 +16,6 @@
 
 /// A collection of weight modules used for pallets in the runtime.
 
-<<<<<<< HEAD
-pub mod balances;
-pub mod collective;
-=======
 pub mod pallet_balances;
-pub mod pallet_democracy;
->>>>>>> 73de27e0
+pub mod pallet_collective;
+pub mod pallet_democracy;